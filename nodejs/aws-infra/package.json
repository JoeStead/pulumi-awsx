--- conflicted
+++ resolved
@@ -11,13 +11,8 @@
     "homepage": "https://pulumi.io",
     "repository": "https://github.com/pulumi/pulumi-aws-infra",
     "dependencies": {
-<<<<<<< HEAD
-        "@pulumi/aws": "^0.15.0",
-        "@pulumi/pulumi": "^0.15.0"
-=======
         "@pulumi/aws": "^0.15.1-rc",
         "@pulumi/pulumi": "^0.15.1-rc"
->>>>>>> 7c0c0b58
     },
     "devDependencies": {
         "@types/aws-sdk": "^2.7.0",
