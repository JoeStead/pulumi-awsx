--- conflicted
+++ resolved
@@ -44,10 +44,6 @@
     constructor(type: string, name: string,
                 defaultListenerAction: ListenerDefaultAction | undefined,
                 args: ListenerArgs, opts: pulumi.ComponentResourceOptions) {
-<<<<<<< HEAD
-
-=======
->>>>>>> 028cb275
         // By default, we'd like to be parented by the LB .  However, we didn't use to do this.
         // Create an alias from teh old urn to the new one so that we don't cause these to eb
         // created/destroyed.
