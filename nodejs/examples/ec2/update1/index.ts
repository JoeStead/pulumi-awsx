--- conflicted
+++ resolved
@@ -16,28 +16,16 @@
 import * as aws from "@pulumi/aws";
 import * as awsx from "@pulumi/awsx";
 
-<<<<<<< HEAD
 const config = new pulumi.Config("aws");
 const providerOpts = { provider: new aws.Provider("prov", { region: <aws.Region>config.require("envRegion") }) };
 
-=======
-import { Config } from "@pulumi/pulumi";
-
-const config = new pulumi.Config("aws");
-const providerOpts = { provider: new aws.Provider("prov", { region: <aws.Region>config.require("envRegion") }) };
-
->>>>>>> 028cb275
 console.log("EC2: Update1");
 
 const vpc = new awsx.ec2.Vpc("testing-1", {}, providerOpts);
 const cluster1 = new awsx.ecs.Cluster("testing-1", { vpc }, providerOpts);
 
 const autoScalingGroup = cluster1.createAutoScalingGroup("testing-1", {
-<<<<<<< HEAD
     subnetIds: vpc.apply(v => v.publicSubnetIds),
-=======
-    subnetIds: vpc.publicSubnetIds,
->>>>>>> 028cb275
     templateParameters: {
         minSize: 5,
     },
@@ -47,10 +35,4 @@
     },
 });
 
-<<<<<<< HEAD
-const autoScalingGroupId = autoScalingGroup.stack.id;
-
-export const clusterId = cluster1.id;
-=======
-export let clusterId = cluster1.id;
->>>>>>> 028cb275
+export let clusterId = cluster1.id;